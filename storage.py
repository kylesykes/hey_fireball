# -*- coding: utf-8 -*-
"""
This module encapsulates interations with a storage mechanism
that holds informatoin such as user scores, remaining points
for user, etc.

The abstract class `Storage` defines the methods needed 
to interact with a storage mechanism. 

This module contains two `Storage` subclasses: redis and
inmemory. Additional subclasses can be made that allow 
the use of any appropriate storage mechanism (database,
flat-file, etc.)
"""
import os
import datetime

from typing import List

#####################
# API
#####################


class Storage():
    """Class that defines how module storage functions 
    interact with a storage provider.

    Class is responsible for ensuring users exists when
    querying/updating user data.
    """
    ### Points used
    def get_user_points_used_total(self, user_id: str):
        """Return total number of points used or 0."""
        pass

    def get_user_points_used(self, user_id: str):
        """Return number of points used today or 0."""
        pass

    def add_user_points_used(self, user_id: str, num: int):
        """Add `num` to user's total and today's used points.""" 
        pass

    ### Points received
    def get_user_points_received_total(self, user_id: str):
        """Return total number of points received or 0."""
        pass

    def get_user_points_received(self, user_id: str):
        """Return number of points received today or 0."""
        pass

    def add_user_points_received(self, user_id: str, num: int):
        """Add `num` to user's total and today's received points."""
        pass

    def get_users_and_scores_total(self):
        """Return list of tuples (user_id, points_received_total)."""
        pass

    ### PM Preferences
    def get_pm_preference(self, user_id: str):
        """Return user's PM Preference"""
        pass

    def set_pm_preference(self, user_id: str, pref: int):
        """Set user's PM Preference"""
        pass

class AzureTableStorage(Storage):
    """Implementation of `Storage` that uses Azure Table Service.
    
    Env Var:
        ACCOUNT_NAME : table service account name
        ACCOUNT_KEY : table service key
        ACCOUNT_SAS : table service sas
        TABLE_NAME : name of the table
    Only one of TABLE_KEY or TABLE_SAS is needed.

    PartitionKey: date by day, or Total
    RowKey: username
    Fields:
        received total: points received
        given total: points given
        negative total: negative points received
        received today: points received
        given today: points given
        negative today: negative points received

    The records in the TOTAL partition contain the total and the daily total
    for each user. When data is retrieved from the table, the user's record
    from the TOTAL partition is grabbed. The LAST_UPDATE field is compared 
    to today's date: if it matches, that record is used; if the date it old,
    a copy of the record is added to the table in the date partition and 
    the record in the Total partition is updated with zero's for today's 
    counts.
    This approach allows all of a user's info to be grabbed/updated in a 
    single call to the table, not separate calls for Total and Today. The
    downside is that the entire Total record must be grabbed each time 
    (you can't select a subset of fields), because you might have 
    """

    POINTS_USED_TOTAL = 'POINTS_USED_TOTAL'
    POINTS_RECEIVED_TOTAL = 'POINTS_RECEIVED_TOTAL'
    NEGATIVE_POINTS_USED_TOTAL = 'NEGATIVE_POINTS_USED_TOTAL'
    POINTS_USED_TODAY = 'POINTS_USED_TODAY'
    POINTS_RECEIVED_TODAY = 'POINTS_RECEIVED_TODAY'
    NEGATIVE_POINTS_USED_TODAY = 'NEGATIVE_POINTS_USED_TODAY'
    USERS_LIST = 'USERS_LIST'
    TOTAL_PARTITION = 'TOTAL'
    PM_PREFERENCE = 'PM_PREFERENCE'

    def __init__(self):
        super().__init__()
        # Check is azure library is installed.
        try:
            import azure.storage.table
        except ImportError:
            raise Exception('azure table storage package not installed!')
        self._users = None
        self._account_name = os.environ.get("ACCOUNT_NAME")
        self._account_key = os.environ.get("ACCOUNT_KEY")
        self._account_sas = os.environ.get("ACCOUNT_SAS")
        self._table_name = os.environ.get("TABLE_NAME")
        self._table_service = azure.storage.table.TableService(account_name=self._account_name,
                                                                account_key=self._account_key,
                                                                sas_token=self._account_sas)

    ### Users
    def _create_user_entry(self, user_id: str):
        """Create new user entry and init fields."""
        self._table_service.insert_entity(self._table_name,
                                            {'PartitionKey':self.TOTAL_PARTITION,
                                            'RowKey': user_id,
                                            self.POINTS_RECEIVED_TOTAL: 0,
                                            self.POINTS_USED_TOTAL: 0,
                                            self.NEGATIVE_POINTS_USED_TOTAL: 0,
                                            self.POINTS_RECEIVED_TODAY: 0,
                                            self.POINTS_USED_TODAY: 0,
                                            self.NEGATIVE_POINTS_USED_TODAY: 0,
                                            self.PM_PREFERENCE: 1})
        self._users.add(user_id)

    def _user_exists(self, user_id: str) -> bool:
        """Return True if user_id is in storage."""
        if self._users is None:
            filter_query = "PartitionKey eq '{partition}'".format(partition=self.TOTAL_PARTITION)
            records = self._table_service.query_entities(self._table_name,
                                                         filter=filter_query,
                                                         select='RowKey')
            self._users = {r['RowKey'] for r in records}
        return user_id in self._users

    def _check_user(self, user_id: str):
        """Check if user exists in storage and create a new entry if not."""
        if not self._user_exists(user_id):
            self._create_user_entry(user_id)

    ### Total/current record
    def _move_user_to_new_day(self, user_id: str):
        """Save the daily record and reset daily counts on Total partion."""
        total_record = self._table_service.get_entity(self._table_name,
                                                      self.TOTAL_PARTITION,
                                                      user_id)
        del total_record['etag']
        self._save_daily_record(total_record)
        self._reset_daily_counts(total_record)

    def _save_daily_record(self, total_record: dict):
        """Get user's Total record and add as a Daily record."""
        record = dict(total_record)
        record['PartitionKey'] = self._get_record_date(record)
        self._table_service.insert_entity(self._table_name, record)

    def _reset_daily_counts(self, total_record: dict):
        """Reset the daily counts on user's Total record."""
        # Create new dict with same PartitionKey and RowKey,
        # but with zeros for the daily counts.
        record = {'PartitionKey': total_record['PartitionKey'],
                    'RowKey': total_record['RowKey'],
                    self.POINTS_RECEIVED_TODAY: 0,
                    self.POINTS_USED_TODAY: 0,
                    self.NEGATIVE_POINTS_USED_TODAY: 0}
        # Merge with existing Total partition record. 
        self._table_service.merge_entity(self._table_name, record)

    ### POINTS Used
    def get_user_points_used_total(self, user_id: str) -> int:
        """Return total number of points used or 0.
        
        The Total fields in the Total partition are always up to date,
        so there is no need to check if record is from a previous day.
        """
        self._check_user(user_id)
        record = self._table_service.get_entity(self._table_name,
                                                partition_key=self.TOTAL_PARTITION,
                                                row_key=user_id,
                                                select=self.POINTS_USED_TOTAL)
        return record[self.POINTS_USED_TOTAL]

    def get_user_points_used(self, user_id: str) -> int:
        """Return number of points used today or 0."""
        self._check_user(user_id)
        select_query = "PartitionKey,RowKey,Timestamp,{}".format(self.POINTS_USED_TODAY)
        record = self._table_service.get_entity(self._table_name,
                                                partition_key=self.TOTAL_PARTITION,
                                                row_key=user_id,
                                                select=select_query)
        if not self._check_date(record['Timestamp']):
            # This record is from a previous day, so need to update table.
            self._move_user_to_new_day(user_id)
            # Since the Total partition was old, the are no points for today.
            return 0
        else:
            # The record is current, so return value.
            return record[self.POINTS_USED_TODAY]

    def add_user_points_used(self, user_id: str, num: int):
        """Add `num` to user's total and daily used points."""
        self._check_user(user_id)
        select_query = "PartitionKey,RowKey,Timestamp,{},{}".format(self.POINTS_USED_TODAY,
                                                self.POINTS_USED_TOTAL)
        record = self._table_service.get_entity(self._table_name,
                                                partition_key=self.TOTAL_PARTITION,
                                                row_key=user_id,
                                                select=select_query)
        del record['etag']
        if not self._check_date(record['Timestamp']):
            # This record is from a previous day, so need to update table.
            self._move_user_to_new_day(user_id)
            # Since the record was old, there are 0 Daily points.
            record[self.POINTS_USED_TOTAL] = num    
        else:
            # The record is current, so update Daily count.
            record[self.POINTS_USED_TODAY] += num
        # Add num to Total count.
        record[self.POINTS_USED_TOTAL] += num
        # # Add ParitiionKey
        # record['PartitionKey'] = self.TOTAL_PARTITION
        # # Add RowKey
        # record['RowKey'] = user_id
        self._table_service.merge_entity(self._table_name, record)

    def get_user_points_received_total(self, user_id: str) -> int:
        """Return total number of points received or 0."""
        self._check_user(user_id)
        record = self._table_service.get_entity(self._table_name,
                                                partition_key=self.TOTAL_PARTITION,
                                                row_key=user_id,
                                                select=self.POINTS_RECEIVED_TOTAL)
        return record[self.POINTS_RECEIVED_TOTAL]

    ### POINTS RECEIVED
    def get_user_points_received(self, user_id: str) -> int:
        """Return number of points received or 0."""
        self._check_user(user_id)
        select_query = "PartitionKey,RowKey,Timestamp,{}".format(self.POINTS_RECEIVED_TODAY)
        record = self._table_service.get_entity(self._table_name,
                                                partition_key=self.TOTAL_PARTITION,
                                                row_key=user_id,
                                                select=select_query)
        if not self._check_date(record['Timestamp']):
            # This record is from a previous day, so need to update table.
            self._move_user_to_new_day(user_id)
            # Since the Total partition was old, the are no points for today.
            return 0
        else:
            # The record is current, so return value.
            return record[self.POINTS_RECEIVED_TODAY]

    def add_user_points_received(self, user_id: str, num: int):
        """Add `num` to user's total received points."""
        self._check_user(user_id)
        select_query = "PartitionKey,RowKey,Timestamp,{},{}".format(self.POINTS_RECEIVED_TODAY,
                                                self.POINTS_RECEIVED_TOTAL)
        record = self._table_service.get_entity(self._table_name,
                                                partition_key=self.TOTAL_PARTITION,
                                                row_key=user_id,
                                                select=select_query)
        del record['etag']
        if not self._check_date(record['Timestamp']):
            # This record is from a previous day, so need to update table.
            self._move_user_to_new_day(user_id)
            # Since the record was old, there are 0 Daily points.
            record[self.POINTS_RECEIVED_TODAY] = num
        else:
            # The record is current, so update Daily count.
            record[self.POINTS_RECEIVED_TODAY] += num
        # Add num to Total count.
        record[self.POINTS_RECEIVED_TOTAL] += num
        self._table_service.merge_entity(self._table_name, record)

    def get_users_and_scores_total(self) -> list:
        """Return list of tuples (user_id, points_received_total)."""
        filter_query = "PartitionKey eq '{}'".format(self.TOTAL_PARTITION)
        select_query = "Timestamp,RowKey,{}".format(self.POINTS_RECEIVED_TOTAL)
        records = self._table_service.query_entities(self._table_name,
                                                     filter=filter_query,
                                                     select=select_query)
        return [(r['RowKey'], r[self.POINTS_RECEIVED_TOTAL]) for r in records]

    def set_pm_preference(self, user_id: str, pref: int):
        """Set the user's PM Preference"""
        self._check_user(user_id)
        select_query = "PartitionKey,RowKey,Timestamp,{}".format(self.PM_PREFERENCE)
        record = self._table_service.get_entity(self._table_name,
                                                partition_key=self.TOTAL_PARTITION,
                                                row_key=user_id,
                                                select=select_query)
        # del record['etag'] # Need to read up on this
        record[self.PM_PREFERENCE] = pref

    def get_pm_preference(self, user_id: str) -> int:
        """Return user's PM Preference integer. 0 = no pm's, 1 = all pm's"""
        self._check_user(user_id)
        select_query = "PartitionKey,RowKey,Timestamp,{}".format(self.PM_PREFERENCE)
        record = self._table_service.get_entity(self._table_name,
                                                partition_key=self.TOTAL_PARTITION,
                                                row_key=user_id,
                                                select=select_query)
        return record[self.PM_PREFERENCE]

    @staticmethod
    def _get_today() -> datetime.date:
        """Return today's date as a string YYYY-MM-DD."""
        return datetime.datetime.today() + datetime.timedelta(hours=6)

    @staticmethod
    def _get_today_str() -> str:
        """Return today's date as a string YYYY-MM-DD."""
        return AzureTableStorage._get_today().strftime('%Y-%m-%d')

    @staticmethod
    def _get_record_date(record: dict) -> datetime.date:
        """Retrieves the TZ aware date from Azure Table entity in UTC."""
        return record['Timestamp'].date().strftime('%Y-%m-%d')

    @staticmethod
    def _check_date(ts: datetime.datetime) -> bool:
        """Return True if date is today.
        
        # TODO: Currently working in UTC and not accunting for TZ.
        """
        return ts.date() == AzureTableStorage._get_today().date()


class InMemoryStorage(Storage):
    """Implementation of `Storage` that uses a dict in memory.
    """

    POINTS_USED_TOTAL = 'POINTS_USED_TOTAL'
    POINTS_RECEIVED_TOTAL = 'POINTS_RECEIVED_TOTAL'
    NEGATIVE_POINTS_USED_TOTAL = 'NEGATIVE_POINTS_USED_TOTAL'
    POINTS_USED_TODAY = 'POINTS_USED_TODAY'
    POINTS_RECEIVED_TODAY = 'POINTS_RECEIVED_TODAY'
    NEGATIVE_POINTS_USED_TODAY = 'NEGATIVE_POINTS_USED_TODAY'
    PM_PREFERENCE = 'PM_PREFERENCE'
    LAST_MODIFIED = 'LAST_MODIFIED'

    def __init__(self):
        super().__init__()
        self._data = dict()

    def _check_date(self, date: datetime.date) -> bool:
        """Compare date to current date and return True is match."""
        # This is based on server date, not user date.
        return date == self._get_today()

    @staticmethod
    def _get_today() -> datetime.date:
        return datetime.datetime.today().date()

    ### Users
    def _check_user(self, user_id: str):
        """Check if user exists in storage and create a new entry if not."""
        if not self._user_exists(user_id):
            self._create_user_entry(user_id)

    def _create_user_entry(self, user_id: str):
        """Create new user entry and init fields."""
        self._data[user_id] = {
            self.POINTS_USED_TOTAL : 0,
            self.POINTS_USED_TODAY : 0,
            self.POINTS_RECEIVED_TOTAL : 0,
            self.POINTS_RECEIVED_TODAY : 0,
            self.NEGATIVE_POINTS_USED_TOTAL : 0,
            self.NEGATIVE_POINTS_USED_TODAY : 0,
            self.PM_PREFERENCE: 1,
            self.LAST_MODIFIED: self._get_today()
        }

    def _user_exists(self, user_id: str):
        """Return True if user_id is in storage."""
        return user_id in self._data

    def get_users(self) -> List[str]:
        """Return list of user ids."""
        return list(self._data.keys())

    # Manipulate storage data structure
    def _reset_user_counts(self, user_id: str):
        """Reset daily counts for user."""
        self._data[user_id][self.POINTS_RECEIVED_TODAY] = 0      
        self._data[user_id][self.POINTS_USED_TODAY] = 0
        self._data[user_id][self.NEGATIVE_POINTS_USED_TODAY] = 0
        self._data[user_id][self.LAST_MODIFIED] = self._get_today()
    
    def _get_user_field(self, user_id: str, field: str) -> int:
        """Return value of `field` for `user_id`."""
        if not self._check_date(self._data[user_id][self.LAST_MODIFIED]):
            # This record is stale.
            self._reset_user_counts(user_id)
        return self._data[user_id][field]

    def _set_user_field(self, user_id: str, field: str, value: int):
        """Set `field` to `value` for `user_id`."""
        if not self._check_date(self._data[user_id][self.LAST_MODIFIED]):
            # This record is stale.
            self._reset_user_counts(user_id)
        self._data[user_id][field] = value

    def _add_to_user_field(self, user_id: str, field: str, value: int):
        """Add `value` to `field` for `user_id`."""
        if not self._check_date(self._data[user_id][self.LAST_MODIFIED]):
            # This record is stale.
            self._reset_user_counts(user_id)
        self._data[user_id][field] += value

    ### Points used
    def get_user_points_used_total(self, user_id: str):
        """Return total number of points used or 0."""
        self._check_user(user_id=user_id)
        return self._get_user_field(user_id, self.POINTS_USED_TOTAL)

    def get_user_points_used(self, user_id: str):
        """Return number of points used or 0."""
        self._check_user(user_id=user_id)
        return self._get_user_field(user_id, self.POINTS_USED_TODAY)

    def add_user_points_used(self, user_id: str, num: int):
        """Add `num` to user's total and daily used points."""
        self._check_user(user_id=user_id)
        self._add_to_user_field(user_id, self.POINTS_USED_TOTAL, num)
        self._add_to_user_field(user_id, self.POINTS_USED_TODAY, num)

    ### Points received
    def get_user_points_received_total(self, user_id: str):
        """Return total number of points received or 0."""
        self._check_user(user_id=user_id)
        return self._get_user_field(user_id, self.POINTS_RECEIVED_TOTAL)

    def get_user_points_received(self, user_id: str):
        """Return number of points received or 0."""
        self._check_user(user_id=user_id)
        return self._get_user_field(user_id, self.POINTS_RECEIVED_TODAY)

    def add_user_points_received(self, user_id: str, num: int):
        """Add `num` to user's total received points."""
        self._check_user(user_id=user_id)
        self._add_to_user_field(user_id, self.POINTS_RECEIVED_TOTAL, num)
        self._add_to_user_field(user_id, self.POINTS_RECEIVED_TODAY, num)

    def get_users_and_scores_total(self):
        """Return list of tuples (user_id, points_received)."""
<<<<<<< HEAD
        return [(k, v[self.POINTS_RECEIVED]) for k, v in self._data.items()]
=======
        return [(user, self._get_user_field(user, self.POINTS_RECEIVED_TOTAL)) 
                for user in self.get_users()]

    ### PM Preferences
    def get_pm_preference(self, user_id: str) -> int:
        """Return user's PM Preference"""
        self._check_user(user_id=user_id)
        return self._get_user_field(user_id, self.PM_PREFERENCE)

    def set_pm_preference(self, user_id: str, pref: int):
        """Set user's PM Preference"""
        self._check_user(user_id=user_id)
        self._set_user_field(user_id, self.PM_PREFERENCE, pref)
        
>>>>>>> 8c26f7d0
<|MERGE_RESOLUTION|>--- conflicted
+++ resolved
@@ -463,9 +463,6 @@
 
     def get_users_and_scores_total(self):
         """Return list of tuples (user_id, points_received)."""
-<<<<<<< HEAD
-        return [(k, v[self.POINTS_RECEIVED]) for k, v in self._data.items()]
-=======
         return [(user, self._get_user_field(user, self.POINTS_RECEIVED_TOTAL)) 
                 for user in self.get_users()]
 
@@ -478,6 +475,4 @@
     def set_pm_preference(self, user_id: str, pref: int):
         """Set user's PM Preference"""
         self._check_user(user_id=user_id)
-        self._set_user_field(user_id, self.PM_PREFERENCE, pref)
-        
->>>>>>> 8c26f7d0
+        self._set_user_field(user_id, self.PM_PREFERENCE, pref)